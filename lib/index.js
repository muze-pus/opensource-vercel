--- conflicted
+++ resolved
@@ -30,11 +30,7 @@
     this._onRetry = this._onRetry.bind(this);
   }
 
-<<<<<<< HEAD
-  async create (path, { forceNew, forceSync, quiet = false }) {
-=======
-  async create (path, { forceNew, forceSync, forwardNpm }) {
->>>>>>> 9284265f
+  async create (path, { forceNew, forceSync, forwardNpm, quiet = false }) {
     this._path = path;
 
     try {
